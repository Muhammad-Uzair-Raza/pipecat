[build-system]
requires = ["setuptools"]
build-backend = "setuptools.build_meta"

[project]
name = "daily_ai"
version = "0.0.1"
description = "Orchestrator for AI bots with Daily"
dependencies = [
    "daily-python",
    "Pillow",
    "typing-extensions",
    "openai",
    "google-cloud-texttospeech",
    "azure-cognitiveservices-speech",
    "pyht",
    "opentelemetry-sdk",
    "aiohttp",
<<<<<<< HEAD
    "flask",
    "fal"
=======
    "fal",
    "faster_whisper"
>>>>>>> fcceb32b
]

[tool.setuptools.packages.find]
# All the following settings are optional:
where = ["src"]<|MERGE_RESOLUTION|>--- conflicted
+++ resolved
@@ -16,13 +16,8 @@
     "pyht",
     "opentelemetry-sdk",
     "aiohttp",
-<<<<<<< HEAD
-    "flask",
-    "fal"
-=======
     "fal",
     "faster_whisper"
->>>>>>> fcceb32b
 ]
 
 [tool.setuptools.packages.find]
